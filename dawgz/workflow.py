r"""Workflow graph components"""

from functools import lru_cache
<<<<<<< HEAD
from inspect import signature
=======
>>>>>>> ef9811b1
from typing import Any, Callable, Dict, Iterator, List, Set, Tuple, Union

from .utils import accepts


class SignatureException(Exception):
    pass


class Node(object):
    r"""Abstract graph node"""

    def __init__(self, name: str):
        super().__init__()

        self.name = name

        self._children = {}
        self._parents = {}

    def __repr__(self) -> str:
        return self.name

    def __str__(self) -> str:
        return repr(self)

    def add_child(self, node: 'Node', edge: Any = None) -> None:
        self._children[node] = edge
        node._parents[self] = edge

    def add_parent(self, node: 'Node', edge: Any = None) -> None:
        node.add_child(self, edge)

    def rm_child(self, node: 'Node') -> None:
        del self._children[node]
        del node._parents[self]

    def rm_parent(self, node: 'Node') -> None:
        node.rm_child(self)

    @property
    def children(self) -> List['Node']:
        return list(self._children)

    @property
    def parents(self) -> List['Node']:
        return list(self._parents)


class Job(Node):
    r"""Job node"""

    def __init__(
        self,
        f: Callable,
        name: str = None,
        array: Union[int, Set[int], range] = None,
        env: List[str] = [],
        settings: Dict[str, Any] = {},
        **kwargs,
    ):
        super().__init__(f.__name__ if name is None else name)

        if type(array) is int:
            array = range(array)

<<<<<<< HEAD
        try:
            if array is None:
                signature(f).bind()
            else:
                signature(f).bind(0)
        except TypeError as e:
            raise SignatureException(str(e)) from None
=======
        if array is None:
            assert accepts(f), 'job should not expect arguments'
        else:
            assert accepts(f, 0), 'job array should expect one argument'
>>>>>>> ef9811b1

        self.f = f
        self.array = array

        # Environment
        self.env = env

        # Settings
        self.settings = settings.copy()
        self.settings.update(kwargs)

        # Dependencies
        self._waitfor = 'all'

        # Postconditions
        self.postconditions = []
<<<<<<< HEAD
=======

        # Skip
        self.skip = False
>>>>>>> ef9811b1

    @property
    def fn(self) -> Callable:
        name, f, post = self.name, self.f, self.postcondition

        def call(*args) -> Any:
            result = f(*args)

            if post is not None:
                assert post(*args), f'job {name} does not satisfy its postconditions'

            return result

        return call

    def __call__(self, *args) -> Any:
        return self.fn(*args)

    def __repr__(self) -> str:
        if self.array is not None:
            array = self.array

            if type(array) is range:
                array = f'[{array.start}:{array.stop}:{array.step}]'
            else:
                array = '[' + ','.join(map(str, array)) + ']'
        else:
            array = ''

        return self.name + array

    @property
    def dependencies(self) -> Dict['Job', str]:
        return self._parents

    def after(self, *deps, status: str = 'success') -> None:
        assert status in ['success', 'failure', 'any']

        for dep in deps:
            self.add_parent(dep, status)

    def detach(self, *deps) -> None:
        for dep in deps:
            self.rm_parent(dep)

    @property
    def waitfor(self) -> str:
        return self._waitfor

    @waitfor.setter
    def waitfor(self, mode: str = 'all') -> None:
        assert mode in ['all', 'any']

        self._waitfor = mode

    def ensure(self, condition: Callable) -> None:
<<<<<<< HEAD
        try:
            if self.array is None:
                signature(condition).bind()
            else:
                signature(condition).bind(0)
        except TypeError as e:
            raise SignatureException(str(e)) from None

        self.postconditions.append(condition)

    @property
    def postcondition(self) -> Callable:
        conditions = self.postconditions

=======
        if self.array is None:
            assert accepts(condition), 'postcondition should not expect arguments'
        else:
            assert accepts(condition, 0), 'postcondition should expect one argument'

        self.postconditions.append(condition)

    @property
    def postcondition(self) -> Callable:
        conditions = self.postconditions

>>>>>>> ef9811b1
        if not conditions:
            return None

        if self.array is None:
            def post() -> bool:
                return all(c() for c in conditions)
        else:
            def post(i: int) -> bool:
                return all(c(i) for c in conditions)

        return post

    @lru_cache(None)
    def done(self, i: int = None) -> bool:
        post = self.postcondition

        if post is None:
            return False
        elif self.array is None:
            return post()
        elif i is None:
            return all(map(post, self.array))
        else:
            return post(i)
<<<<<<< HEAD


def dfs(*nodes, backward: bool = False) -> Iterator[Node]:
    queue = list(nodes)
    visited = set()

    while queue:
        node = queue.pop()

        if node in visited:
            continue
        else:
            yield node

        queue.extend(node.parents if backward else node.children)
        visited.add(node)


def cycles(*nodes, backward: bool = False) -> Iterator[List[Node]]:
    queue = [list(nodes)]
    path = []
    pathset = set()
    visited = set()

    while queue:
        branch = queue[-1]

        if not branch:
            if not path:
                break

            queue.pop()
            pathset.remove(path.pop())
            continue

        node = branch.pop()

        if node in visited:
            if node in pathset:
                yield path + [node]
            continue

        queue.append(node.parents if backward else node.children)
        path.append(node)
        pathset.add(node)
        visited.add(node)
=======
>>>>>>> ef9811b1


def prune(*jobs) -> List[Job]:
    for job in dfs(*jobs, backward=True):
        if job.done():
<<<<<<< HEAD
=======
            job.skip = True
>>>>>>> ef9811b1
            job.detach(*job.dependencies)
        elif job.array is not None:
            pending = {
                i for i in job.array
                if not job.done(i)
            }

            if len(pending) < len(job.array):
                job.array = pending

        done = {
            dep for dep, status in job.dependencies.items()
            if dep.done() and status != 'failure'
        }

        if job.waitfor == 'any' and done:
            job.detach(*job.dependencies)
        elif job.waitfor == 'all':
            job.detach(*done)

    return [
        job for job in jobs
        if not job.done()
<<<<<<< HEAD
    ]


def leafs(*roots) -> Set[Job]:
    def search(job: Job) -> Set[Node]:
        if len(job.children) == 0:
            jobs = {job}
        else:
            jobs = set()
            for child in job.children:
                jobs.update(search(child))

        return jobs

    jobs = set()

    for root in roots:
        jobs.update(search(root))

    return jobs
=======
    ]
>>>>>>> ef9811b1
<|MERGE_RESOLUTION|>--- conflicted
+++ resolved
@@ -1,10 +1,6 @@
 r"""Workflow graph components"""
 
 from functools import lru_cache
-<<<<<<< HEAD
-from inspect import signature
-=======
->>>>>>> ef9811b1
 from typing import Any, Callable, Dict, Iterator, List, Set, Tuple, Union
 
 from .utils import accepts
@@ -71,20 +67,10 @@
         if type(array) is int:
             array = range(array)
 
-<<<<<<< HEAD
-        try:
-            if array is None:
-                signature(f).bind()
-            else:
-                signature(f).bind(0)
-        except TypeError as e:
-            raise SignatureException(str(e)) from None
-=======
         if array is None:
             assert accepts(f), 'job should not expect arguments'
         else:
             assert accepts(f, 0), 'job array should expect one argument'
->>>>>>> ef9811b1
 
         self.f = f
         self.array = array
@@ -101,12 +87,6 @@
 
         # Postconditions
         self.postconditions = []
-<<<<<<< HEAD
-=======
-
-        # Skip
-        self.skip = False
->>>>>>> ef9811b1
 
     @property
     def fn(self) -> Callable:
@@ -163,14 +143,10 @@
         self._waitfor = mode
 
     def ensure(self, condition: Callable) -> None:
-<<<<<<< HEAD
-        try:
-            if self.array is None:
-                signature(condition).bind()
-            else:
-                signature(condition).bind(0)
-        except TypeError as e:
-            raise SignatureException(str(e)) from None
+        if self.array is None:
+            assert accepts(condition), 'postcondition should not expect arguments'
+        else:
+            assert accepts(condition, 0), 'postcondition should expect one argument'
 
         self.postconditions.append(condition)
 
@@ -178,19 +154,6 @@
     def postcondition(self) -> Callable:
         conditions = self.postconditions
 
-=======
-        if self.array is None:
-            assert accepts(condition), 'postcondition should not expect arguments'
-        else:
-            assert accepts(condition, 0), 'postcondition should expect one argument'
-
-        self.postconditions.append(condition)
-
-    @property
-    def postcondition(self) -> Callable:
-        conditions = self.postconditions
-
->>>>>>> ef9811b1
         if not conditions:
             return None
 
@@ -215,7 +178,6 @@
             return all(map(post, self.array))
         else:
             return post(i)
-<<<<<<< HEAD
 
 
 def dfs(*nodes, backward: bool = False) -> Iterator[Node]:
@@ -262,17 +224,11 @@
         path.append(node)
         pathset.add(node)
         visited.add(node)
-=======
->>>>>>> ef9811b1
 
 
 def prune(*jobs) -> List[Job]:
     for job in dfs(*jobs, backward=True):
         if job.done():
-<<<<<<< HEAD
-=======
-            job.skip = True
->>>>>>> ef9811b1
             job.detach(*job.dependencies)
         elif job.array is not None:
             pending = {
@@ -296,7 +252,6 @@
     return [
         job for job in jobs
         if not job.done()
-<<<<<<< HEAD
     ]
 
 
@@ -316,7 +271,4 @@
     for root in roots:
         jobs.update(search(root))
 
-    return jobs
-=======
-    ]
->>>>>>> ef9811b1
+    return jobs