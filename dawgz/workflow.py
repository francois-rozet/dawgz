r"""Workflow graph components"""

from functools import lru_cache
from typing import Any, Callable, Dict, Iterator, List, Set, Tuple, Union

from .utils import accepts


class Node(object):
    r"""Abstract graph node"""

    def __init__(self, name: str):
        super().__init__()

        self.name = name

        self._children = {}
        self._parents = {}

    def __repr__(self) -> str:
        return self.name

    def __str__(self) -> str:
        return repr(self)

    def add_child(self, node: 'Node', edge: Any = None) -> None:
        self._children[node] = edge
        node._parents[self] = edge

    def add_parent(self, node: 'Node', edge: Any = None) -> None:
        node.add_child(self, edge)

    def rm_child(self, node: 'Node') -> None:
        del self._children[node]
        del node._parents[self]

    def rm_parent(self, node: 'Node') -> None:
        node.rm_child(self)

    @property
    def children(self) -> List['Node']:
        return list(self._children)

    @property
    def parents(self) -> List['Node']:
        return list(self._parents)


class Job(Node):
    r"""Job node"""

    def __init__(
        self,
        f: Callable,
        name: str = None,
        array: Union[int, Set[int], range] = None,
        env: List[str] = [],
        settings: Dict[str, Any] = {},
        **kwargs,
    ):
        super().__init__(f.__name__ if name is None else name)

        if type(array) is int:
            array = range(array)

        if type(array) is int:
            array = range(array)

        if array is None:
            assert accepts(f), 'job should not expect arguments'
        else:
<<<<<<< HEAD
            assert len(array) > 0, 'job array should contain at least a single task'
=======
            assert len(array) > 0, 'job array should expect at least one task'
>>>>>>> 21053924
            assert accepts(f, 0), 'job array should expect one argument'

        self.f = f
        self.array = array

        # Environment
        self.env = env

        # Settings
        self.settings = settings.copy()
        self.settings.update(kwargs)

        # Dependencies
        self._waitfor = 'all'

        # Conditions
        self.preconditions = []
        self.postconditions = []

    @property
    def fn(self) -> Callable:
        name, f = self.name, self.f

        pre = self.reduce(self.preconditions)
        post = self.reduce(self.postconditions)

        def call(*args) -> Any:
            assert pre(*args), f'{name} does not satisfy its preconditions'
            result = f(*args)
            assert post(*args), f'{name} does not satisfy its postconditions'

            return result

        return call

    def __call__(self, *args) -> Any:
        return self.fn(*args)

    def __repr__(self) -> str:
        if self.array is not None:
            array = self.array

            if type(array) is range:
                array = f'[{array.start}:{array.stop}:{array.step}]'
            else:
                array = '[' + ','.join(map(str, array)) + ']'
        else:
            array = ''

        return self.name + array

    @property
    def dependencies(self) -> Dict['Job', str]:
        return self._parents

    def after(self, *deps, status: str = 'success') -> None:
        assert status in ['success', 'failure', 'any']

        for dep in deps:
            self.add_parent(dep, status)

    def detach(self, *deps) -> None:
        for dep in deps:
            self.rm_parent(dep)

    @property
    def waitfor(self) -> str:
        return self._waitfor

    @waitfor.setter
    def waitfor(self, mode: str = 'all') -> None:
        assert mode in ['all', 'any']

        self._waitfor = mode

    def require(self, condition: Callable) -> None:
        if self.array is None:
            assert accepts(condition), 'precondition should not expect arguments'
        else:
            assert accepts(condition) or accepts(condition, 0), \
                   'precondition should expect at most one argument'

            if accepts(condition):
                c = condition
                condition = lambda _: c()

        self.preconditions.append(condition)

    def ensure(self, condition: Callable) -> None:
        if self.array is None:
            assert accepts(condition), 'postcondition should not expect arguments'
        else:
            assert accepts(condition, 0), 'postcondition should expect one argument'

        self.postconditions.append(condition)

    def reduce(self, conditions: List[Callable]) -> Callable:
        if self.array is None:
            return lambda: all(c() for c in conditions)
        else:
            return lambda i: all(c(i) for c in conditions)

    @lru_cache(None)
    def done(self, i: int = None) -> bool:
        if not self.postconditions:
            return False

        condition = self.reduce(self.postconditions)

        if self.array is None:
            return condition()
        elif i is None:
            return all(map(condition, self.array))
        else:
            return condition(i)


def dfs(*nodes, backward: bool = False) -> Iterator[Node]:
    queue = list(nodes)
    visited = set()

    while queue:
        node = queue.pop()

        if node in visited:
            continue
        else:
            yield node

        queue.extend(node.parents if backward else node.children)
        visited.add(node)


def leafs(*nodes) -> Set[Node]:
    return {
        node for node in dfs(*nodes, backward=False)
        if not node.children
    }


def roots(*nodes) -> Set[Node]:
    return {
        node for node in dfs(*nodes, backward=True)
        if not node.parents
    }


def cycles(*nodes, backward: bool = False) -> Iterator[List[Node]]:
    queue = [list(nodes)]
    path = []
    pathset = set()
    visited = set()

    while queue:
        branch = queue[-1]

        if not branch:
            if not path:
                break

            queue.pop()
            pathset.remove(path.pop())
            continue

        node = branch.pop()

        if node in visited:
            if node in pathset:
                yield path + [node]
            continue

        queue.append(node.parents if backward else node.children)
        path.append(node)
        pathset.add(node)
        visited.add(node)


def prune(*jobs) -> List[Job]:
    _jobs = set(jobs)
    for job in dfs(*jobs, backward=True):
        if job.done():
            job.detach(*job.dependencies)
        elif job.array is not None:
            pending = {
                i for i in job.array
                if not job.done(i)
            }

            if len(pending) < len(job.array):
                job.array = pending

        done = {
            dep for dep, status in job.dependencies.items()
            if dep.done() and status != 'failure'
        }

        if job.waitfor == 'any' and done:
            job.detach(*job.dependencies)
        elif job.waitfor == 'all':
            job.detach(*done)

        done = {
            dep for dep, status in job.dependencies.items()
            if dep.done() and status == 'failure'
        }

        if done:
            job.detach(*done)
            if len(job.dependencies) == 0:
                _jobs.remove(job)

    return [
        job for job in _jobs
        if not job.done()
    ]<|MERGE_RESOLUTION|>--- conflicted
+++ resolved
@@ -69,11 +69,7 @@
         if array is None:
             assert accepts(f), 'job should not expect arguments'
         else:
-<<<<<<< HEAD
             assert len(array) > 0, 'job array should contain at least a single task'
-=======
-            assert len(array) > 0, 'job array should expect at least one task'
->>>>>>> 21053924
             assert accepts(f, 0), 'job array should expect one argument'
 
         self.f = f
