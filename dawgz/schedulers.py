r"""Scheduling backends"""

import asyncio
import cloudpickle as pkl
import os
import shutil
import traceback

from abc import ABC, abstractmethod
from datetime import datetime
from pathlib import Path
from subprocess import run
from typing import Any, Dict, List

from .utils import to_thread
from .workflow import Job, cycles, prune as _prune


class Scheduler(ABC):
    r"""Abstract workflow scheduler"""

    def __init__(self):
        self.submissions = {}

    async def gather(self, *jobs) -> List[Any]:
        results = await asyncio.gather(*map(self.submit, jobs))

        collect = []

        for result in results:
            if isinstance(result, Exception):
                try:
                    raise result
                except:
                    collect.append(traceback.format_exc())

        if collect:
            sep = '-' * 80 + '\n'
            print(sep + sep.join(collect) + sep, end='')

        return results

    async def submit(self, job: Job) -> Any:
        if job not in self.submissions:
            self.submissions[job] = asyncio.create_task(self._submit(job))

        try:
            return await self.submissions[job]
        except Exception as e:
            return e

    @abstractmethod
    async def _submit(self, job: Job) -> Any:
        pass


def schedule(
    *jobs,
    backend: str,
    prune: bool = False,
    **kwargs,
) -> Scheduler:
    for cycle in cycles(*jobs, backward=True):
        raise CyclicDependencyGraphError(' <- '.join(map(str, cycle)))

    if prune:
        jobs = _prune(*jobs)

    scheduler = {
        'local': LocalScheduler,
        'slurm': SlurmScheduler,
    }.get(backend)(**kwargs)

    asyncio.run(scheduler.gather(*jobs))

    return scheduler


class LocalScheduler(Scheduler):
    r"""Local scheduler"""

    async def condition(self, job: Job, status: str) -> Any:
        result = await self.submit(job)

        if isinstance(result, Exception):
            if isinstance(result, JobFailedError):
                if status == 'success':
                    return result
                else:
                    return None
            else:
                return result
        else:
            if status == 'failure':
                return JobNotFailedError(f'{job}')
            else:
                return result

    async def _submit(self, job: Job) -> Any:
        # Wait for (all or any) dependencies to complete
        pending = {
            asyncio.create_task(self.condition(dep, status))
            for dep, status in job.dependencies.items()
        }

        while pending:
            done, pending = await asyncio.wait(pending, return_when=asyncio.FIRST_COMPLETED)

            for task in done:
                result = task.result()

                if isinstance(result, Exception):
                    if job.waitfor == 'all':
                        raise DependencyNeverSatisfiedError(f'aborting {job}') from result
                else:
                    if job.waitfor == 'any':
                        break
            else:
                continue
            break
        else:
            if job.dependencies and job.waitfor == 'any':
                raise DependencyNeverSatisfiedError(f'aborting {job}')

        # Execute job
        try:
            if job.array is None:
                return await to_thread(job.fn)
            else:
                return await asyncio.gather(*(
                    to_thread(job.fn, i)
                    for i in job.array
                ))
        except Exception as e:
            raise JobFailedError(f'{job}') from e


class SlurmScheduler(Scheduler):
    r"""Slurm scheduler"""

    def __init__(
        self,
        name: str = None,
        path: str = '.dawgz',
        shell: str = None,
        env: List[str] = [],  # cd, virtualenv, conda, etc.
        settings: Dict[str, Any] = {},
        **kwargs,
    ):
        super().__init__()

        assert shutil.which('sbatch') is not None, 'sbatch executable not found'

        if name is None:
            name = datetime.now().strftime('%y%m%d_%H%M%S')

        path = Path(path) / name
        assert not path.exists(), f'{path} already exists'
        path.mkdir(parents=True, exist_ok=True)

        self.name = name
        self.path = path.resolve()

        # Environment
        self.shell = os.environ['SHELL'] if shell is None else shell
        self.env = env

        # Settings
        self.settings = settings.copy()
        self.settings.update(kwargs)

        self.translate = {
            'cpus': 'cpus-per-task',
            'gpus': 'gpus-per-task',
            'ram': 'mem',
            'memory': 'mem',
            'timelimit': 'time',
        }

        # Identifier table
        self.table = {}

    def id(self, job: Job) -> str:
        if self.table.get(job.name, job) is job:
            identifier = job.name
        else:
            identifier = str(id(job))

        self.table[identifier] = job

        return identifier

    async def _submit(self, job: Job) -> str:
        # Wait for dependencies to be submitted
        jobids = await asyncio.gather(*[
            self.submit(dep)
            for dep in job.dependencies
        ])

        for jobid in jobids:
            if isinstance(jobid, Exception):
                raise DependencyNeverSatisfiedError(f'aborting {job}') from jobid

        # Write submission file
        lines = [
            f'#!{self.shell}',
            '#',
            f'#SBATCH --job-name={job.name}',
        ]

<<<<<<< HEAD
        if job.array is None:
            logfile = self.path / f'{self.id(job)}_%j.log'
=======
        if job.array is None or job.empty:
            logfile = self.path / f'{self.id(job)}.log'
>>>>>>> 05cc3490
        else:
            array = job.array

            if type(array) is range:
                lines.append('#SBATCH --array=' + f'{array.start}-{array.stop-1}:{array.step}')
            else:
                lines.append('#SBATCH --array=' + ','.join(map(str, array)))

            logfile = self.path / f'{self.id(job)}_%a.log'

        lines.extend([f'#SBATCH --output={logfile}', '#'])

        ## Settings
        settings = self.settings.copy()
        settings.update(job.settings)

        for key, value in settings.items():
            key = self.translate.get(key, key)

            if value is None:
                lines.append(f'#SBATCH --{key}')
            else:
                lines.append(f'#SBATCH --{key}={value}')

        if settings:
            lines.append('#')

        ## Dependencies
        separator = '?' if job.waitfor == 'any' else ','
        keywords = {
            'success': 'afterok',
            'failure': 'afternotok',
            'any': 'afterany',
        }

        deps = [
            f'{keywords[status]}:{jobid}'
            for jobid, (_, status) in zip(jobids, job.dependencies.items())
        ]

        if deps:
            lines.extend(['#SBATCH --dependency=' + separator.join(deps), '#'])

        ## Convenience
        lines.extend([
            '#SBATCH --export=ALL',
            '#SBATCH --parsable',
            '#SBATCH --requeue',
            '',
        ])

        ## Environment
        if job.env:
            lines.extend([*job.env, ''])
        elif self.env:
            lines.extend([*self.env, ''])

        ## Pickle function
        pklfile = self.path / f'{self.id(job)}.pkl'

        with open(pklfile, 'wb') as f:
            f.write(pkl.dumps(job.fn))

        args = '' if job.array is None else '$SLURM_ARRAY_TASK_ID'
        unpickle = f'python -c "import pickle; pickle.load(open(r\'{pklfile}\', \'rb\'))({args})"'

        lines.extend([unpickle, ''])

        ## Save
        bashfile = self.path / f'{self.id(job)}.sh'

        with open(bashfile, 'w') as f:
            f.write('\n'.join(lines))

        # Submit job
        try:
            text = run(['sbatch', str(bashfile)], capture_output=True, check=True, text=True).stdout
            jobid, *_ = text.splitlines()

            return jobid
        except Exception as e:
            raise JobSubmissionError(f'could not submit {job}') from e


class CyclicDependencyGraphError(Exception):
    pass


class DependencyNeverSatisfiedError(Exception):
    pass


class JobFailedError(Exception):
    pass


class JobNotFailedError(Exception):
    pass


class JobSubmissionError(Exception):
    pass<|MERGE_RESOLUTION|>--- conflicted
+++ resolved
@@ -208,13 +208,8 @@
             f'#SBATCH --job-name={job.name}',
         ]
 
-<<<<<<< HEAD
-        if job.array is None:
-            logfile = self.path / f'{self.id(job)}_%j.log'
-=======
         if job.array is None or job.empty:
             logfile = self.path / f'{self.id(job)}.log'
->>>>>>> 05cc3490
         else:
             array = job.array
 
