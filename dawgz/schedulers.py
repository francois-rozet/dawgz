r"""Scheduling backends"""

import asyncio
import cloudpickle as pkl
import os
import shutil

from abc import ABC, abstractmethod
from datetime import datetime
from pathlib import Path
from subprocess import run
from typing import Any, Dict, List

from .utils import to_thread
<<<<<<< HEAD
from .workflow import Job, cycles
from .workflow import prune as prune_jobs


class CyclicDependencyGraphError(Exception):
    pass

=======
from .workflow import Job, cycles, prune as _prune


def schedule(
    *jobs,
    backend: str = None,
    prune: bool = True,
    **kwargs,
) -> List[Any]:
    for cycle in cycles(*jobs, backward=True):
        raise CyclicDependencyGraphError(' <- '.join(map(str, cycle)))

    if prune:
        jobs = _prune(*jobs)
>>>>>>> 31022c1d

class DependencyNeverSatisfiedException(Exception):
    pass


<<<<<<< HEAD
class JobNotFailedException(Exception):
    pass


=======
>>>>>>> 31022c1d
class Scheduler(ABC):
    r"""Abstract workflow scheduler"""

    def __init__(self):
        self.submissions = {}

    async def gather(self, *jobs) -> List[Any]:
        return await asyncio.gather(*map(self.submit, jobs))

    async def submit(self, job: Job) -> Any:
        if job not in self.submissions:
            self.submissions[job] = asyncio.create_task(self._submit(job))

        return await self.submissions[job]

    @abstractmethod
    async def _submit(self, job: Job) -> Any:
        pass


class LocalScheduler(Scheduler):
    r"""Local scheduler"""

    async def condition(self, job: Job, status: str) -> Any:
        result = await self.submit(job)

        if isinstance(result, Exception):
            if status == 'success':
                return result
            else:
                return None
        else:
            if status == 'failure':
                raise JobNotFailedException(f'{job}')
            else:
                return result

    async def _submit(self, job: Job) -> Any:
        # Wait for (all or any) dependencies to complete
        pending = {
            asyncio.create_task(self.condition(dep, status))
            for dep, status in job.dependencies.items()
        }

        while pending:
            done, pending = await asyncio.wait(pending, return_when=asyncio.FIRST_COMPLETED)

            for task in done:
                result = task.result()

                if isinstance(result, Exception):
                    if job.waitfor == 'all':
                        raise DependencyNeverSatisfiedException(f'aborting job {job}') from result
                else:
                    if job.waitfor == 'any':
                        break
            else:
                continue
            break
        else:
            if job.dependencies and job.waitfor == 'any':
                raise DependencyNeverSatisfiedException(f'aborting job {job}')

        # Execute job
        try:
<<<<<<< HEAD
            if job.array is None:
=======
            if job.empty:
                return None
            elif job.array is None:
>>>>>>> 31022c1d
                return await to_thread(job.fn)
            else:
                return await asyncio.gather(*(
                    to_thread(job.fn, i)
                    for i in job.array
                ))
        except AssertionError as error:
            raise error
        except Exception as error:
            return error


<<<<<<< HEAD

=======
>>>>>>> 31022c1d
class SlurmScheduler(Scheduler):
    r"""Slurm scheduler"""

    def __init__(
        self,
        name: str = None,
        path: str = '.dawgz',
<<<<<<< HEAD
        shell: str = os.environ['SHELL'],
=======
        shell: str = None,
>>>>>>> 31022c1d
        env: List[str] = [],  # cd, virtualenv, conda, etc.
        settings: Dict[str, Any] = {},
        **kwargs,
    ):
        super().__init__()

        assert shutil.which('sbatch') is not None, 'sbatch executable not found'

        if name is None:
            name = datetime.now().strftime('%y%m%d_%H%M%S')

        path = Path(path) / name
        path.mkdir(parents=True, exist_ok=True)

        self.name = name
        self.path = path.resolve()

        # Environment
        self.shell = os.environ['SHELL'] if shell is None else shell
        self.env = env

        # Settings
        self.settings = settings.copy()
        self.settings.update(kwargs)

        self.translate = {
            'cpus': 'cpus-per-task',
            'gpus': 'gpus-per-task',
            'ram': 'mem',
            'timelimit': 'time',
        }

        # Identifier table
        self.table = {}

    def id(self, job: Job) -> str:
        if self.table.get(job.name, job) is job:
            identifier = job.name
        else:
            identifier = str(id(job))

        self.table[identifier] = job

        return identifier

    async def _submit(self, job: Job) -> str:
        # Wait for dependencies to be submitted
        jobids = await asyncio.gather(*[
            self.submit(dep)
            for dep in job.dependencies
        ])

        # Write submission file
        lines = [
            f'#!{self.shell}',
            '#',
            f'#SBATCH --job-name={job.name}',
        ]

<<<<<<< HEAD
        if job.array is None:
=======
        if job.array is None or job.empty:
>>>>>>> 31022c1d
            logfile = self.path / f'{self.id(job)}_%j.log'
        else:
            array = job.array

            if type(array) is range:
                lines.append('#SBATCH --array=' + f'{array.start}-{array.stop-1}:{array.step}')
            else:
                lines.append('#SBATCH --array=' + ','.join(map(str, array)))

            logfile = self.path / f'{self.id(job)}_%j_%a.log'

        lines.extend([f'#SBATCH --output={logfile}', '#'])

        ## Settings
        settings = self.settings.copy()
        settings.update(job.settings)

<<<<<<< HEAD
=======
        if job.empty:
            settings.update(self.minimal)

>>>>>>> 31022c1d
        for key, value in settings.items():
            key = self.translate.get(key, key)

            if value is None:
                lines.append(f'#SBATCH --{key}')
            else:
                lines.append(f'#SBATCH --{key}={value}')

        if settings:
            lines.append('#')

        ## Dependencies
        separator = '?' if job.waitfor == 'any' else ','
        keywords = {
            'success': 'afterok',
            'failure': 'afternotok',
            'any': 'afterany',
        }

        deps = [
            f'{keywords[status]}:{jobid}'
            for jobid, (_, status) in zip(jobids, job.dependencies.items())
        ]

        if deps:
            lines.extend(['#SBATCH --dependency=' + separator.join(deps), '#'])

        ## Convenience
        lines.extend([
            '#SBATCH --export=ALL',
            '#SBATCH --parsable',
            '#SBATCH --requeue',
            '',
        ])

<<<<<<< HEAD
        ## Exit at first error
        lines.extend(['set -e', ''])

        ## Environment
        if job.env:
            lines.extend([*job.env, ''])
        elif self.env:
            lines.extend([*self.env, ''])
=======
        if not job.empty:
            ## Environment
            if job.env:
                lines.extend([*job.env, ''])
            elif self.env:
                lines.extend([*self.env, ''])
>>>>>>> 31022c1d

        ## Pickle function
        pklfile = self.path / f'{self.id(job)}.pkl'

        with open(pklfile, 'wb') as f:
            f.write(pkl.dumps(job.fn))

        args = '' if job.array is None else '$SLURM_ARRAY_TASK_ID'
        unpickle = f'python -c "import pickle; pickle.load(open(r\'{pklfile}\', \'rb\'))({args})"'

        lines.extend([unpickle, ''])

        ## Save
        bashfile = self.path / f'{self.id(job)}.sh'

        with open(bashfile, 'w') as f:
            f.write('\n'.join(lines))

        # Submit job
        text = run(['sbatch', str(bashfile)], capture_output=True, check=True, text=True).stdout
        jobid, *_ = text.splitlines()

        return jobid


class CyclicDependencyGraphError(Exception):
    pass

<<<<<<< HEAD
        for jobid in text.splitlines():
            return jobid


def schedule(
    *jobs,
    backend: str = None,
    prune: bool = True,
    **kwargs,
) -> List[Any]:
    for cycle in cycles(*jobs, backward=True):
        raise CyclicDependencyGraphError(' <- '.join(map(str, cycle)))

    if prune:
        jobs = prune_jobs(*jobs)

    scheduler = {
        'local': LocalScheduler,
        'slurm': SlurmScheduler,
    }.get(backend, LocalScheduler)(**kwargs)

    return asyncio.run(scheduler.gather(*jobs))
=======

class DependencyNeverSatisfiedException(Exception):
    pass


class JobNotFailedException(Exception):
    pass
>>>>>>> 31022c1d
<|MERGE_RESOLUTION|>--- conflicted
+++ resolved
@@ -12,15 +12,6 @@
 from typing import Any, Dict, List
 
 from .utils import to_thread
-<<<<<<< HEAD
-from .workflow import Job, cycles
-from .workflow import prune as prune_jobs
-
-
-class CyclicDependencyGraphError(Exception):
-    pass
-
-=======
 from .workflow import Job, cycles, prune as _prune
 
 
@@ -35,19 +26,15 @@
 
     if prune:
         jobs = _prune(*jobs)
->>>>>>> 31022c1d
-
-class DependencyNeverSatisfiedException(Exception):
-    pass
-
-
-<<<<<<< HEAD
-class JobNotFailedException(Exception):
-    pass
-
-
-=======
->>>>>>> 31022c1d
+
+    scheduler = {
+        'local': LocalScheduler,
+        'slurm': SlurmScheduler,
+    }.get(backend, LocalScheduler)(**kwargs)
+
+    return asyncio.run(scheduler.gather(*jobs))
+
+
 class Scheduler(ABC):
     r"""Abstract workflow scheduler"""
 
@@ -113,29 +100,19 @@
 
         # Execute job
         try:
-<<<<<<< HEAD
-            if job.array is None:
-=======
             if job.empty:
                 return None
             elif job.array is None:
->>>>>>> 31022c1d
                 return await to_thread(job.fn)
             else:
                 return await asyncio.gather(*(
                     to_thread(job.fn, i)
                     for i in job.array
                 ))
-        except AssertionError as error:
-            raise error
         except Exception as error:
             return error
 
 
-<<<<<<< HEAD
-
-=======
->>>>>>> 31022c1d
 class SlurmScheduler(Scheduler):
     r"""Slurm scheduler"""
 
@@ -143,11 +120,7 @@
         self,
         name: str = None,
         path: str = '.dawgz',
-<<<<<<< HEAD
-        shell: str = os.environ['SHELL'],
-=======
         shell: str = None,
->>>>>>> 31022c1d
         env: List[str] = [],  # cd, virtualenv, conda, etc.
         settings: Dict[str, Any] = {},
         **kwargs,
@@ -178,6 +151,13 @@
             'gpus': 'gpus-per-task',
             'ram': 'mem',
             'timelimit': 'time',
+        }
+
+        self.minimal = {
+            'cpus': 1,
+            'gpus': 0,
+            'ram': '2GB',
+            'timelimit': '15:00',
         }
 
         # Identifier table
@@ -207,11 +187,7 @@
             f'#SBATCH --job-name={job.name}',
         ]
 
-<<<<<<< HEAD
-        if job.array is None:
-=======
         if job.array is None or job.empty:
->>>>>>> 31022c1d
             logfile = self.path / f'{self.id(job)}_%j.log'
         else:
             array = job.array
@@ -229,12 +205,9 @@
         settings = self.settings.copy()
         settings.update(job.settings)
 
-<<<<<<< HEAD
-=======
         if job.empty:
             settings.update(self.minimal)
 
->>>>>>> 31022c1d
         for key, value in settings.items():
             key = self.translate.get(key, key)
 
@@ -270,34 +243,23 @@
             '',
         ])
 
-<<<<<<< HEAD
-        ## Exit at first error
-        lines.extend(['set -e', ''])
-
-        ## Environment
-        if job.env:
-            lines.extend([*job.env, ''])
-        elif self.env:
-            lines.extend([*self.env, ''])
-=======
         if not job.empty:
             ## Environment
             if job.env:
                 lines.extend([*job.env, ''])
             elif self.env:
                 lines.extend([*self.env, ''])
->>>>>>> 31022c1d
-
-        ## Pickle function
-        pklfile = self.path / f'{self.id(job)}.pkl'
-
-        with open(pklfile, 'wb') as f:
-            f.write(pkl.dumps(job.fn))
-
-        args = '' if job.array is None else '$SLURM_ARRAY_TASK_ID'
-        unpickle = f'python -c "import pickle; pickle.load(open(r\'{pklfile}\', \'rb\'))({args})"'
-
-        lines.extend([unpickle, ''])
+
+            ## Pickle function
+            pklfile = self.path / f'{self.id(job)}.pkl'
+
+            with open(pklfile, 'wb') as f:
+                f.write(pkl.dumps(job.fn))
+
+            args = '' if job.array is None else '$SLURM_ARRAY_TASK_ID'
+            unpickle = f'python -c "import pickle; pickle.load(open(r\'{pklfile}\', \'rb\'))({args})"'
+
+            lines.extend([unpickle, ''])
 
         ## Save
         bashfile = self.path / f'{self.id(job)}.sh'
@@ -315,35 +277,10 @@
 class CyclicDependencyGraphError(Exception):
     pass
 
-<<<<<<< HEAD
-        for jobid in text.splitlines():
-            return jobid
-
-
-def schedule(
-    *jobs,
-    backend: str = None,
-    prune: bool = True,
-    **kwargs,
-) -> List[Any]:
-    for cycle in cycles(*jobs, backward=True):
-        raise CyclicDependencyGraphError(' <- '.join(map(str, cycle)))
-
-    if prune:
-        jobs = prune_jobs(*jobs)
-
-    scheduler = {
-        'local': LocalScheduler,
-        'slurm': SlurmScheduler,
-    }.get(backend, LocalScheduler)(**kwargs)
-
-    return asyncio.run(scheduler.gather(*jobs))
-=======
 
 class DependencyNeverSatisfiedException(Exception):
     pass
 
 
 class JobNotFailedException(Exception):
-    pass
->>>>>>> 31022c1d
+    pass