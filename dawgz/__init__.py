--- conflicted
+++ resolved
@@ -1,38 +1,19 @@
 r"""Directed Acyclic Workflow Graph Scheduling
 
-<<<<<<< HEAD
 The dawgz package contains modules and data structures to represent
 and execute directed acyclic workflows. The workflows can be run on
 your laptop, or when requested, code will be specifically generated
 to run the workflows on HPC clusters without the need to specify
 those annoying submission scripts.
 """
-=======
+
 __version__ = '0.1.8'
->>>>>>> 31022c1d
 
-
-__version__ = '0.1.6'
-
-
-## Verify module prerequisites #################################################
-
-import sys
-
-
-if sys.version_info < (3,):
-    raise Exception('Python 2 had reached end-of-life and is not supported.')
-
-
-## Decorator definitions #######################################################
 
 from functools import partial
 from typing import Callable, Union
 
 from .schedulers import schedule
-<<<<<<< HEAD
-from .workflow import Job
-=======
 from .workflow import Job, leafs
 
 
@@ -41,7 +22,6 @@
         return partial(job, **kwargs)
     else:
         return Job(f, **kwargs)
->>>>>>> 31022c1d
 
 
 def after(*deps, status: str = 'success') -> Callable:
@@ -52,7 +32,15 @@
     return decorator
 
 
-def ensure(condition: Callable, when : str = 'after') -> Callable:
+def waitfor(mode: str) -> Callable:
+    def decorator(self: Job) -> Job:
+        self.waitfor = mode
+        return self
+
+    return decorator
+
+
+def ensure(condition: Callable, when: str = 'after') -> Callable:
     def decorator(self: Job) -> Job:
         self.ensure(condition, when)
         return self
@@ -60,33 +48,6 @@
     return decorator
 
 
-<<<<<<< HEAD
-def job(f: Callable = None, /, **kwargs) -> Union[Callable, Job]:
-    if f is None:
-        return partial(job, **kwargs)
-    else:
-        return Job(f, **kwargs)
-
-
-def waitfor(mode: str) -> Callable:
-    def decorator(self: Job) -> Job:
-        self.waitfor = mode
-=======
-def ensure(condition: Callable, when: str = 'after') -> Callable:
-    def decorator(self: Job) -> Job:
-        self.ensure(condition, when)
->>>>>>> 31022c1d
-        return self
-
-    return decorator
-
-
-<<<<<<< HEAD
-## Utilities ###################################################################
-
-from .workflow import leafs
-=======
 def empty(self: Job) -> Job:
     self.f = None
-    return self
->>>>>>> 31022c1d
+    return self