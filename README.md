Reproducible research and reusable acyclic workflows in Python. Execute code on HPC systems as if you executed them on your machine!

## Motivation

Would you like fully reproducible research or reusable workflows that seamlessly run on HPC clusters?
Tired of writing and managing large Slurm submission scripts? Do you have comment out large parts of your pipeline whenever its results have been generated? Hate YAML?
Don't waste your precious time! `dawgz` allows you to directly describe complex pipelines in Python, that run on your personal computer and large HPC clusters.


```python
import glob
import numpy as np
import os

from dawgz import after, ensure, job, schedule

n = 10000
tasks = 10

@ensure(lambda i: os.path.exists(f'pi-{i}.npy'))
@job(cpus='4', memory='4GB', array=tasks)
def estimate(i: int):
    print(f'Executing task {i + 1} / {tasks}.')
    x = np.random.random(n)
    y = np.random.random(n)
    pi_estimate = (x**2 + y**2 <= 1)
    np.save(f'pi-{i}.npy', pi_estimate)

@after(estimate)
@ensure(lambda: os.path.exists('pi.npy'))
@job(cpus='4')
def merge():
    files = glob.glob('pi-*.npy')
    stack = np.vstack([np.load(f) for f in files])
    pi_estimate = stack.sum() / (n * tasks) * 4
    print('π ≅', pi_estimate)
    np.save('pi.npy', pi_estimate)

merge.prune()  # Prune jobs whose postconditions have been satisfied

schedule(merge, backend='local')  # Executes merge and its dependencies
```
Executing this Python program (`python examples/pi.py --backend slurm`) on a Slurm HPC cluster will launch the following jobs.
```
           1803299       all    merge username PD       0:00      1 (Dependency)
     1803298_[6-9]       all estimate username PD       0:00      1 (Resources)
         1803298_3       all estimate username  R       0:01      1 compute-xx
         1803298_4       all estimate username  R       0:01      1 compute-xx
         1803298_5       all estimate username  R       0:01      1 compute-xx
```
The following example shows how workflow graphs can be dynamically allocated:
```python
<<<<<<< HEAD
from dawgz import after, job, schedule, terminal_nodes

@job(cpus='2', memory='4GB', array=5)
def generate(i: int):
    print(f'Generating data block {i}.')

@after(generate)
@job(cpus='1', memory='2GB', array=5)
def postprocess(i: int):
    print(f'Postprocessing data block {i}.')

def do_experiment(parameter):
    r"""This method allocates a `fit` and `make_plot` job
    based on the specified parameter."""

    @after(postprocess)
    @job(name=f'fit_{parameter}')  # By default, the name is equal to the function name
    def fit():
        print(f'Fit {parameter}.')

    @after(fit)
    @job(name=f'plt_{parameter}')  # Simplifies the identification of the logfile
    def make_plot():
        print(f'Plot {parameter}.')

# Programmatically build workflow
for parameter in [0.1, 0.2, 0.3, 0.4, 0.5]:
    do_experiment(parameter)

leafs = terminal_nodes(generate, prune=True)  # Find terminal nodes of workflow graph
schedule(*leafs, backend='local')
```


Check the [examples](examples/) directory to explore the functionality.

## Usage

TODO

## Available backends

Currently, `dawgz.schedule` only supports a `local` and `slurm` backend.

## Installation

The `dawgz` package is available on [PyPi](https://pypi.org/project/dawgz/), which means it is installable via `pip`.
```console
you@local:~ $ pip install dawgz
```
If you would like the latest features, you can install it using this Git repository.
```console
you@local:~ $ pip install git+https://github.com/francois-rozet/dawgz
```
If you would like to run the examples as well, be sure to install the *optional* example dependencies.
```console
you@local:~ $ pip install 'dawgz[examples]'
```

## Roadmap and TODO

- [ ] Add utilities for common post-conditions.
- [ ] Should `schedule` return metadata of jobs and workflow?
- [ ] More examples and documentation.
- [ ] Utilities to cleanup generated metadata and crashed jobs for the Slurm backend.
- [ ] Can jobs submit jobs on both local and Slurm backend?

## Contributing

See [`CONTRIBUTING.md`](CONTRIBUTING.md).

## License

As described in the [`LICENSE`](LICENSE.txt) file.
=======
import time

from dawgz import job, after, waitfor, ensure, schedule

@job(name='A')
def a():
    print('a')
    time.sleep(3)
    print('a')
    raise Exception()

@job(name='B')
def b():
    time.sleep(1)
    print('b')
    time.sleep(1)
    print('b')

finished = [True] * 100
finished[42] = False

@after(a, b)
@waitfor('any')
@ensure(lambda i: finished[i])
@ensure(lambda i: True)
@job(name='C', array=100)
def c(i: int):
    print(f'c{i}')
    finished[i] = True

@after(a, status='any')
@after(b, c, status='success')
@waitfor('all')
@job(name='D')
def d():
    print('d')
    time.sleep(1)
    print('d')

schedule(d, backend=None, prune=True)  # prints a b b c42 a d d
```
>>>>>>> 31022c1d
<|MERGE_RESOLUTION|>--- conflicted
+++ resolved
@@ -1,3 +1,5 @@
+# Directed Acyclic Workflow Graph Scheduling
+
 Reproducible research and reusable acyclic workflows in Python. Execute code on HPC systems as if you executed them on your machine!
 
 ## Motivation
@@ -50,7 +52,6 @@
 ```
 The following example shows how workflow graphs can be dynamically allocated:
 ```python
-<<<<<<< HEAD
 from dawgz import after, job, schedule, terminal_nodes
 
 @job(cpus='2', memory='4GB', array=5)
@@ -124,47 +125,4 @@
 
 ## License
 
-As described in the [`LICENSE`](LICENSE.txt) file.
-=======
-import time
-
-from dawgz import job, after, waitfor, ensure, schedule
-
-@job(name='A')
-def a():
-    print('a')
-    time.sleep(3)
-    print('a')
-    raise Exception()
-
-@job(name='B')
-def b():
-    time.sleep(1)
-    print('b')
-    time.sleep(1)
-    print('b')
-
-finished = [True] * 100
-finished[42] = False
-
-@after(a, b)
-@waitfor('any')
-@ensure(lambda i: finished[i])
-@ensure(lambda i: True)
-@job(name='C', array=100)
-def c(i: int):
-    print(f'c{i}')
-    finished[i] = True
-
-@after(a, status='any')
-@after(b, c, status='success')
-@waitfor('all')
-@job(name='D')
-def d():
-    print('d')
-    time.sleep(1)
-    print('d')
-
-schedule(d, backend=None, prune=True)  # prints a b b c42 a d d
-```
->>>>>>> 31022c1d
+As described in the [`LICENSE`](LICENSE.txt) file.